--- conflicted
+++ resolved
@@ -1,10 +1,5 @@
-<<<<<<< HEAD
-from .helpers import check_filepath, import_value, euler_to_quat, quat_inv_trans
-from .dxf import dxf
-=======
 from .helpers import check_filepath, import_value, euler_to_quat, quat_inv_trans, quat_mult
 from .dxf import dxf_spline
->>>>>>> 75c1efbd
 
 import json
 import os
