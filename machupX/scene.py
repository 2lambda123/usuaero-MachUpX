--- conflicted
+++ resolved
@@ -2382,7 +2382,6 @@
             "u" : body-x velocity
             "v" : body-y velocity
             "w" : body-z velocity
-<<<<<<< HEAD
             "Re" : Reynolds number
             "M" : Mach number
             "q" : dynamic pressure
@@ -2396,15 +2395,6 @@
             "Mx" : body-x moment acting on each section
             "My" : body-y moment acting on each section
             "Mz" : body-z moment acting on each section
-=======
-            "Re" : Reynolds number (corrected for sweep)
-            "M" : Mach number (corrected for sweep)
-            "q" : dynamic pressure (corrected for sweep)
-            "section_CL" : section lift coefficient (corrected for sweep)
-            "section_Cm" : section moment coefficient (corrected for sweep)
-            "section_parasitic_CD" : section drag coefficient (corrected for sweep)
-            "section_aL0" : section zero-lift angle of attack (corrected for sweep)
->>>>>>> f2e0d313
 
 
         Parameters
