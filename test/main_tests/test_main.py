# Tests the __main__ script 

import subprocess as sp
import os
import json

input_file = "test/input_for_testing.json"

def test_main():
    # Tests the files are created properly

<<<<<<< HEAD
    # THis is currently failing for some unknown reason...
=======
    # TODO: There is an issue with this test in that it fails no matter what. The captured output is:
    #
    # OMP: Error #13: Assertion failure at z_Linux_util.cpp(2361).
    # OMP: Hint Please submit a bug report with this message, compile and run commands used, and 
    # machine configuration info including native compiler and operating system versions. Faster 
    # response will be obtained by including all program sources. For information on submitting 
    # this issue, please see http://www.intel.com/software/products/support/.
    #
    # It seems to be a problem with sp.run() being called from within the pytest module, but at 
    # this point, I can't track it down. For now, I'm disabling this test since MachUpX is still 
    # fully functional.

>>>>>>> feea5915
    return

    # Alter input
    with open(input_file, 'r') as input_handle:
        input_dict = json.load(input_handle)

    input_dict["run"] = {
        "forces" : {},
        "aero_derivatives" : {},
        "distributions" : {},
        "pitch_trim" : {},
        "aero_center" : {},
        "stl" : {}
    }

    # Write new input to file
    altered_input_name = "unique_name.json"
    with open(altered_input_name, 'w') as new_input_handle:
        json.dump(input_dict, new_input_handle)

    # Run MachUp
    sp.run(["python", "-m", "machupX", altered_input_name])

    # Check the proper files have been created
    assert os.path.exists(altered_input_name.replace(".json", "_forces.json"))
    assert os.path.exists(altered_input_name.replace(".json", "_derivatives.json"))
    assert os.path.exists(altered_input_name.replace(".json", "_distributions.txt"))
    assert os.path.exists(altered_input_name.replace(".json", "_pitch_trim.json"))
    assert os.path.exists(altered_input_name.replace(".json", "_aero_center.json"))
    assert os.path.exists(altered_input_name.replace(".json", ".stl"))

    # Cleanup
    sp.run(["rm", altered_input_name.replace(".json", "_forces.json")])
    sp.run(["rm", altered_input_name.replace(".json", "_derivatives.json")])
    sp.run(["rm", altered_input_name.replace(".json", "_distributions.txt")])
    sp.run(["rm", altered_input_name.replace(".json", "_pitch_trim.json")])
    sp.run(["rm", altered_input_name.replace(".json", "_aero_center.json")])
    sp.run(["rm", altered_input_name.replace(".json", ".stl")])
    sp.run(["rm", altered_input_name])


if __name__=="__main__":
    test_main()<|MERGE_RESOLUTION|>--- conflicted
+++ resolved
@@ -9,9 +9,6 @@
 def test_main():
     # Tests the files are created properly
 
-<<<<<<< HEAD
-    # THis is currently failing for some unknown reason...
-=======
     # TODO: There is an issue with this test in that it fails no matter what. The captured output is:
     #
     # OMP: Error #13: Assertion failure at z_Linux_util.cpp(2361).
@@ -24,7 +21,6 @@
     # this point, I can't track it down. For now, I'm disabling this test since MachUpX is still 
     # fully functional.
 
->>>>>>> feea5915
     return
 
     # Alter input
